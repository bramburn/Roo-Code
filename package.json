--- conflicted
+++ resolved
@@ -3,16 +3,11 @@
   "displayName": "Roo Cline",
   "description": "A fork of Cline, an autonomous coding agent, with some added experimental configuration and automation features.",
   "publisher": "RooVeterinaryInc",
-<<<<<<< HEAD
-  "version": "2.1.2", 
+  "version": "2.1.10",
   "files": [
     "assets/icons/icon_Roo.png"
   ],
   "icon": "assets/icons/icon_Roo.png",
-=======
-  "version": "2.1.10",
-  "icon": "assets/icons/rocket.png",
->>>>>>> 490a84e0
   "galleryBanner": {
     "color": "#617A91",
     "theme": "dark"
@@ -156,7 +151,6 @@
     "start:webview": "cd webview-ui && npm run start",
     "test": "vscode-test",
     "test:webview": "cd webview-ui && npm run test",
-<<<<<<< HEAD
     "publish:marketplace": "vsce publish && ovsx publish",
     "publish": "npm run build && changeset publish && npm install --package-lock-only",
     "version-packages": "changeset version && npm install --package-lock-only",
@@ -166,9 +160,6 @@
     "watch:esbuild": "node esbuild.js --watch",
     "watch:tsc": "tsc --noEmit --watch --project tsconfig.json",
     "watch-tests": "tsc -p . -w --outDir out"
-=======
-    "publish:marketplace": "vsce publish"
->>>>>>> 490a84e0
   },
   "devDependencies": {
     "@changesets/cli": "^2.27.1",
@@ -212,13 +203,8 @@
     "os-name": "^6.0.0",
     "p-wait-for": "^5.0.2",
     "pdf-parse": "^1.1.1",
-<<<<<<< HEAD
     "puppeteer": "^23.9.0",
-=======
     "play-sound": "^1.1.6",
-    "puppeteer-chromium-resolver": "^23.0.0",
-    "puppeteer-core": "^23.4.0",
->>>>>>> 490a84e0
     "serialize-error": "^11.0.3",
     "strip-ansi": "^7.1.0",
     "tree-sitter-wasms": "^0.1.11",
