--- conflicted
+++ resolved
@@ -32,13 +32,10 @@
 		| "playSound"
 		| "soundEnabled"
 		| "diffEnabled"
-<<<<<<< HEAD
 		| "isInteractiveMode"
     	| "browserPort"
-=======
 		| "openMcpSettings"
 		| "restartMcpServer"
->>>>>>> 6ee118e0
 	text?: string
 	askResponse?: ClineAskResponse
 	apiConfiguration?: ApiConfiguration
