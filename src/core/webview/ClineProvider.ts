import { Anthropic } from "@anthropic-ai/sdk"
import axios from "axios"
import fs from "fs/promises"
import os from "os"
import pWaitFor from "p-wait-for"
import * as path from "path"
import * as vscode from "vscode"
import { buildApiHandler } from "../../api"
import { downloadTask } from "../../integrations/misc/export-markdown"
import { openFile, openImage } from "../../integrations/misc/open-file"
import { selectImages } from "../../integrations/misc/process-images"
import { getTheme } from "../../integrations/theme/getTheme"
import WorkspaceTracker from "../../integrations/workspace/WorkspaceTracker"
import { McpHub } from "../../services/mcp/McpHub"
import { ApiProvider, ModelInfo } from "../../shared/api"
import { findLast } from "../../shared/array"
import { ExtensionMessage } from "../../shared/ExtensionMessage"
import { HistoryItem } from "../../shared/HistoryItem"
import { WebviewMessage } from "../../shared/WebviewMessage"
import { fileExistsAtPath } from "../../utils/fs"
import { Cline } from "../Cline"
import { openMention } from "../mentions"
import { getNonce } from "./getNonce"
import { getUri } from "./getUri"
import { playSound, setSoundEnabled } from "../../utils/sound"

/*
https://github.com/microsoft/vscode-webview-ui-toolkit-samples/blob/main/default/weather-webview/src/providers/WeatherViewProvider.ts

https://github.com/KumarVariable/vscode-extension-sidebar-html/blob/master/src/customSidebarViewProvider.ts
*/

type SecretKey =
	| "apiKey"
	| "openRouterApiKey"
	| "awsAccessKey"
	| "awsSecretKey"
	| "awsSessionToken"
	| "openAiApiKey"
	| "geminiApiKey"
	| "openAiNativeApiKey"
type GlobalStateKey =
	| "apiProvider"
	| "apiModelId"
	| "awsRegion"
	| "awsUseCrossRegionInference"
	| "vertexProjectId"
	| "vertexRegion"
	| "lastShownAnnouncementId"
	| "customInstructions"
	| "alwaysAllowReadOnly"
	| "alwaysAllowWrite"
	| "alwaysAllowExecute"
	| "alwaysAllowBrowser"
	| "taskHistory"
	| "openAiBaseUrl"
	| "openAiModelId"
	| "ollamaModelId"
	| "ollamaBaseUrl"
	| "lmStudioModelId"
	| "lmStudioBaseUrl"
	| "anthropicBaseUrl"
	| "azureApiVersion"
	| "openRouterModelId"
	| "openRouterModelInfo"
	| "openRouterUseMiddleOutTransform"
	| "allowedCommands"
	| "soundEnabled"
	| "diffEnabled"

export const GlobalFileNames = {
	apiConversationHistory: "api_conversation_history.json",
	uiMessages: "ui_messages.json",
	openRouterModels: "openrouter_models.json",
	mcpSettings: "cline_mcp_settings.json",
}

export class ClineProvider implements vscode.WebviewViewProvider {
	public static readonly sideBarId = "roo-cline.SidebarProvider" // used in package.json as the view's id. This value cannot be changed due to how vscode caches views based on their id, and updating the id would break existing instances of the extension.
	public static readonly tabPanelId = "roo-cline.TabPanelProvider"
	private static activeInstances: Set<ClineProvider> = new Set()
	private disposables: vscode.Disposable[] = []
	private view?: vscode.WebviewView | vscode.WebviewPanel
	private cline?: Cline
	private workspaceTracker?: WorkspaceTracker
	mcpHub?: McpHub
	private latestAnnouncementId = "dec-10-2024" // update to some unique identifier when we add a new announcement

	constructor(
		readonly context: vscode.ExtensionContext,
		private readonly outputChannel: vscode.OutputChannel,
	) {
		this.outputChannel.appendLine("ClineProvider instantiated")
		ClineProvider.activeInstances.add(this)
		this.workspaceTracker = new WorkspaceTracker(this)
		this.mcpHub = new McpHub(this)
	}

	/*
	VSCode extensions use the disposable pattern to clean up resources when the sidebar/editor tab is closed by the user or system. This applies to event listening, commands, interacting with the UI, etc.
	- https://vscode-docs.readthedocs.io/en/stable/extensions/patterns-and-principles/
	- https://github.com/microsoft/vscode-extension-samples/blob/main/webview-sample/src/extension.ts
	*/
	async dispose() {
		this.outputChannel.appendLine("Disposing ClineProvider...")
		await this.clearTask()
		this.outputChannel.appendLine("Cleared task")
		if (this.view && "dispose" in this.view) {
			this.view.dispose()
			this.outputChannel.appendLine("Disposed webview")
		}
		while (this.disposables.length) {
			const x = this.disposables.pop()
			if (x) {
				x.dispose()
			}
		}
		this.workspaceTracker?.dispose()
		this.workspaceTracker = undefined
		this.mcpHub?.dispose()
		this.mcpHub = undefined
		this.outputChannel.appendLine("Disposed all disposables")
		ClineProvider.activeInstances.delete(this)
	}

	public static getVisibleInstance(): ClineProvider | undefined {
		return findLast(Array.from(this.activeInstances), (instance) => instance.view?.visible === true)
	}

	resolveWebviewView(
		webviewView: vscode.WebviewView | vscode.WebviewPanel,
		//context: vscode.WebviewViewResolveContext<unknown>, used to recreate a deallocated webview, but we don't need this since we use retainContextWhenHidden
		//token: vscode.CancellationToken
	): void | Thenable<void> {
		this.outputChannel.appendLine("Resolving webview view")
		this.view = webviewView

		webviewView.webview.options = {
			// Allow scripts in the webview
			enableScripts: true,
			localResourceRoots: [this.context.extensionUri],
		}
		webviewView.webview.html = this.getHtmlContent(webviewView.webview)

		// Sets up an event listener to listen for messages passed from the webview view context
		// and executes code based on the message that is recieved
		this.setWebviewMessageListener(webviewView.webview)

		// Logs show up in bottom panel > Debug Console
		//console.log("registering listener")

		// Listen for when the panel becomes visible
		// https://github.com/microsoft/vscode-discussions/discussions/840
		if ("onDidChangeViewState" in webviewView) {
			// WebviewView and WebviewPanel have all the same properties except for this visibility listener
			// panel
			webviewView.onDidChangeViewState(
				() => {
					if (this.view?.visible) {
						this.postMessageToWebview({ type: "action", action: "didBecomeVisible" })
					}
				},
				null,
				this.disposables,
			)
		} else if ("onDidChangeVisibility" in webviewView) {
			// sidebar
			webviewView.onDidChangeVisibility(
				() => {
					if (this.view?.visible) {
						this.postMessageToWebview({ type: "action", action: "didBecomeVisible" })
					}
				},
				null,
				this.disposables,
			)
		}

		// Listen for when the view is disposed
		// This happens when the user closes the view or when the view is closed programmatically
		webviewView.onDidDispose(
			async () => {
				await this.dispose()
			},
			null,
			this.disposables,
		)

		// Listen for when color changes
		vscode.workspace.onDidChangeConfiguration(
			async (e) => {
				if (e && e.affectsConfiguration("workbench.colorTheme")) {
					// Sends latest theme name to webview
					await this.postMessageToWebview({ type: "theme", text: JSON.stringify(await getTheme()) })
				}
			},
			null,
			this.disposables,
		)

		// if the extension is starting a new session, clear previous task state
		this.clearTask()

		this.outputChannel.appendLine("Webview view resolved")
	}

	async initClineWithTask(task?: string, images?: string[]) {
		await this.clearTask()
		const { 
			apiConfiguration, 
			customInstructions, 
			diffEnabled,
		} = await this.getState()
		
		this.cline = new Cline(
			this, 
			apiConfiguration, 
			customInstructions, 
			diffEnabled,
			task, 
			images
		)
	}

	async initClineWithHistoryItem(historyItem: HistoryItem) {
		await this.clearTask()
		const { 
			apiConfiguration, 
			customInstructions, 
			diffEnabled,
		} = await this.getState()
		
		this.cline = new Cline(
			this,
			apiConfiguration,
			customInstructions,
			diffEnabled,
			undefined,
			undefined,
			historyItem,
		)
	}

	// Send any JSON serializable data to the react app
	async postMessageToWebview(message: ExtensionMessage) {
		await this.view?.webview.postMessage(message)
	}

	/**
	 * Defines and returns the HTML that should be rendered within the webview panel.
	 *
	 * @remarks This is also the place where references to the React webview build files
	 * are created and inserted into the webview HTML.
	 *
	 * @param webview A reference to the extension webview
	 * @param extensionUri The URI of the directory containing the extension
	 * @returns A template string literal containing the HTML that should be
	 * rendered within the webview panel
	 */
	private getHtmlContent(webview: vscode.Webview): string {
		// Get the local path to main script run in the webview,
		// then convert it to a uri we can use in the webview.

		// The CSS file from the React build output
		const stylesUri = getUri(webview, this.context.extensionUri, [
			"webview-ui",
			"build",
			"static",
			"css",
			"main.css",
		])
		// The JS file from the React build output
		const scriptUri = getUri(webview, this.context.extensionUri, ["webview-ui", "build", "static", "js", "main.js"])

		// The codicon font from the React build output
		// https://github.com/microsoft/vscode-extension-samples/blob/main/webview-codicons-sample/src/extension.ts
		// we installed this package in the extension so that we can access it how its intended from the extension (the font file is likely bundled in vscode), and we just import the css fileinto our react app we don't have access to it
		// don't forget to add font-src ${webview.cspSource};
		const codiconsUri = getUri(webview, this.context.extensionUri, [
			"node_modules",
			"@vscode",
			"codicons",
			"dist",
			"codicon.css",
		])

		// const scriptUri = webview.asWebviewUri(vscode.Uri.joinPath(this._extensionUri, "assets", "main.js"))

		// const styleResetUri = webview.asWebviewUri(vscode.Uri.joinPath(this._extensionUri, "assets", "reset.css"))
		// const styleVSCodeUri = webview.asWebviewUri(vscode.Uri.joinPath(this._extensionUri, "assets", "vscode.css"))

		// // Same for stylesheet
		// const stylesheetUri = webview.asWebviewUri(vscode.Uri.joinPath(this._extensionUri, "assets", "main.css"))

		// Use a nonce to only allow a specific script to be run.
		/*
        content security policy of your webview to only allow scripts that have a specific nonce
        create a content security policy meta tag so that only loading scripts with a nonce is allowed
        As your extension grows you will likely want to add custom styles, fonts, and/or images to your webview. If you do, you will need to update the content security policy meta tag to explicity allow for these resources. E.g.
                <meta http-equiv="Content-Security-Policy" content="default-src 'none'; style-src ${webview.cspSource}; font-src ${webview.cspSource}; img-src ${webview.cspSource} https:; script-src 'nonce-${nonce}';">
		- 'unsafe-inline' is required for styles due to vscode-webview-toolkit's dynamic style injection
		- since we pass base64 images to the webview, we need to specify img-src ${webview.cspSource} data:;

        in meta tag we add nonce attribute: A cryptographic nonce (only used once) to allow scripts. The server must generate a unique nonce value each time it transmits a policy. It is critical to provide a nonce that cannot be guessed as bypassing a resource's policy is otherwise trivial.
        */
		const nonce = getNonce()

		// Tip: Install the es6-string-html VS Code extension to enable code highlighting below
		return /*html*/ `
        <!DOCTYPE html>
        <html lang="en">
          <head>
            <meta charset="utf-8">
            <meta name="viewport" content="width=device-width,initial-scale=1,shrink-to-fit=no">
            <meta name="theme-color" content="#000000">
            <meta http-equiv="Content-Security-Policy" content="default-src 'none'; font-src ${webview.cspSource}; style-src ${webview.cspSource} 'unsafe-inline'; img-src ${webview.cspSource} data:; script-src 'nonce-${nonce}';">
            <link rel="stylesheet" type="text/css" href="${stylesUri}">
			<link href="${codiconsUri}" rel="stylesheet" />
            <title>Cline</title>
          </head>
          <body>
            <noscript>You need to enable JavaScript to run this app.</noscript>
            <div id="root"></div>
            <script nonce="${nonce}" src="${scriptUri}"></script>
          </body>
        </html>
      `
	}

	/**
	 * Sets up an event listener to listen for messages passed from the webview context and
	 * executes code based on the message that is recieved.
	 *
	 * @param webview A reference to the extension webview
	 */
	private setWebviewMessageListener(webview: vscode.Webview) {
		webview.onDidReceiveMessage(
			async (message: WebviewMessage) => {
				switch (message.type) {
					case "webviewDidLaunch":
						this.postStateToWebview()
						this.workspaceTracker?.initializeFilePaths() // don't await
						getTheme().then((theme) =>
							this.postMessageToWebview({ type: "theme", text: JSON.stringify(theme) }),
						)
						// post last cached models in case the call to endpoint fails
						this.readOpenRouterModels().then((openRouterModels) => {
							if (openRouterModels) {
								this.postMessageToWebview({ type: "openRouterModels", openRouterModels })
							}
						})
						// gui relies on model info to be up-to-date to provide the most accurate pricing, so we need to fetch the latest details on launch.
						// we do this for all users since many users switch between api providers and if they were to switch back to openrouter it would be showing outdated model info if we hadn't retrieved the latest at this point
						// (see normalizeApiConfiguration > openrouter)
						this.refreshOpenRouterModels().then(async (openRouterModels) => {
							if (openRouterModels) {
								// update model info in state (this needs to be done here since we don't want to update state while settings is open, and we may refresh models there)
								const { apiConfiguration } = await this.getState()
								if (apiConfiguration.openRouterModelId) {
									await this.updateGlobalState(
										"openRouterModelInfo",
										openRouterModels[apiConfiguration.openRouterModelId],
									)
									await this.postStateToWebview()
								}
							}
						})
						break
					case "newTask":
						// Code that should run in response to the hello message command
						//vscode.window.showInformationMessage(message.text!)

						// Send a message to our webview.
						// You can send any JSON serializable data.
						// Could also do this in extension .ts
						//this.postMessageToWebview({ type: "text", text: `Extension: ${Date.now()}` })
						// initializing new instance of Cline will make sure that any agentically running promises in old instance don't affect our new task. this essentially creates a fresh slate for the new task
						await this.initClineWithTask(message.text, message.images)
						break
					case "apiConfiguration":
						if (message.apiConfiguration) {
							const {
								apiProvider,
								apiModelId,
								apiKey,
								openRouterApiKey,
								awsAccessKey,
								awsSecretKey,
								awsSessionToken,
								awsRegion,
								awsUseCrossRegionInference,
								vertexProjectId,
								vertexRegion,
								openAiBaseUrl,
								openAiApiKey,
								openAiModelId,
								ollamaModelId,
								ollamaBaseUrl,
								lmStudioModelId,
								lmStudioBaseUrl,
								anthropicBaseUrl,
								geminiApiKey,
								openAiNativeApiKey,
								azureApiVersion,
								openRouterModelId,
								openRouterModelInfo,
								openRouterUseMiddleOutTransform,
							} = message.apiConfiguration
							await this.updateGlobalState("apiProvider", apiProvider)
							await this.updateGlobalState("apiModelId", apiModelId)
							await this.storeSecret("apiKey", apiKey)
							await this.storeSecret("openRouterApiKey", openRouterApiKey)
							await this.storeSecret("awsAccessKey", awsAccessKey)
							await this.storeSecret("awsSecretKey", awsSecretKey)
							await this.storeSecret("awsSessionToken", awsSessionToken)
							await this.updateGlobalState("awsRegion", awsRegion)
							await this.updateGlobalState("awsUseCrossRegionInference", awsUseCrossRegionInference)
							await this.updateGlobalState("vertexProjectId", vertexProjectId)
							await this.updateGlobalState("vertexRegion", vertexRegion)
							await this.updateGlobalState("openAiBaseUrl", openAiBaseUrl)
							await this.storeSecret("openAiApiKey", openAiApiKey)
							await this.updateGlobalState("openAiModelId", openAiModelId)
							await this.updateGlobalState("ollamaModelId", ollamaModelId)
							await this.updateGlobalState("ollamaBaseUrl", ollamaBaseUrl)
							await this.updateGlobalState("lmStudioModelId", lmStudioModelId)
							await this.updateGlobalState("lmStudioBaseUrl", lmStudioBaseUrl)
							await this.updateGlobalState("anthropicBaseUrl", anthropicBaseUrl)
							await this.storeSecret("geminiApiKey", geminiApiKey)
							await this.storeSecret("openAiNativeApiKey", openAiNativeApiKey)
							await this.updateGlobalState("azureApiVersion", azureApiVersion)
							await this.updateGlobalState("openRouterModelId", openRouterModelId)
							await this.updateGlobalState("openRouterModelInfo", openRouterModelInfo)
							await this.updateGlobalState("openRouterUseMiddleOutTransform", openRouterUseMiddleOutTransform)
							if (this.cline) {
								this.cline.api = buildApiHandler(message.apiConfiguration)
							}
						}
						await this.postStateToWebview()
						break
					case "customInstructions":
						await this.updateCustomInstructions(message.text)
						break
					case "alwaysAllowReadOnly":
						await this.updateGlobalState("alwaysAllowReadOnly", message.bool ?? undefined)
						await this.postStateToWebview()
						break
					case "alwaysAllowWrite":
						await this.updateGlobalState("alwaysAllowWrite", message.bool ?? undefined)
						await this.postStateToWebview()
						break
					case "alwaysAllowExecute":
						await this.updateGlobalState("alwaysAllowExecute", message.bool ?? undefined)
						await this.postStateToWebview()
						break
					case "alwaysAllowBrowser":
						await this.updateGlobalState("alwaysAllowBrowser", message.bool ?? undefined)
						await this.postStateToWebview()
						break
					case "askResponse":
						this.cline?.handleWebviewAskResponse(message.askResponse!, message.text, message.images)
						break
					case "clearTask":
						// newTask will start a new task with a given task text, while clear task resets the current session and allows for a new task to be started
						await this.clearTask()
						await this.postStateToWebview()
						break
					case "didShowAnnouncement":
						await this.updateGlobalState("lastShownAnnouncementId", this.latestAnnouncementId)
						await this.postStateToWebview()
						break
					case "selectImages":
						const images = await selectImages()
						await this.postMessageToWebview({ type: "selectedImages", images })
						break
					case "exportCurrentTask":
						const currentTaskId = this.cline?.taskId
						if (currentTaskId) {
							this.exportTaskWithId(currentTaskId)
						}
						break
					case "showTaskWithId":
						this.showTaskWithId(message.text!)
						break
					case "deleteTaskWithId":
						this.deleteTaskWithId(message.text!)
						break
					case "exportTaskWithId":
						this.exportTaskWithId(message.text!)
						break
					case "resetState":
						await this.resetState()
						break
					case "requestOllamaModels":
						const ollamaModels = await this.getOllamaModels(message.text)
						this.postMessageToWebview({ type: "ollamaModels", ollamaModels })
						break
					case "requestLmStudioModels":
						const lmStudioModels = await this.getLmStudioModels(message.text)
						this.postMessageToWebview({ type: "lmStudioModels", lmStudioModels })
						break
					case "refreshOpenRouterModels":
						await this.refreshOpenRouterModels()
						break
					case "openImage":
						openImage(message.text!)
						break
					case "openFile":
						openFile(message.text!)
						break
					case "openMention":
						openMention(message.text)
						break
					case "cancelTask":
						if (this.cline) {
							const { historyItem } = await this.getTaskWithId(this.cline.taskId)
							this.cline.abortTask()
							await pWaitFor(() => this.cline === undefined || this.cline.didFinishAborting, {
								timeout: 3_000,
							}).catch(() => {
								console.error("Failed to abort task")
							})
							if (this.cline) {
								// 'abandoned' will prevent this cline instance from affecting future cline instance gui. this may happen if its hanging on a streaming request
								this.cline.abandoned = true
							}
							await this.initClineWithHistoryItem(historyItem) // clears task again, so we need to abortTask manually above
							// await this.postStateToWebview() // new Cline instance will post state when it's ready. having this here sent an empty messages array to webview leading to virtuoso having to reload the entire list
						}

						break
<<<<<<< HEAD
					case "allowedCommands":
						await this.context.globalState.update('allowedCommands', message.commands);
						// Also update workspace settings
						await vscode.workspace
							.getConfiguration('roo-cline')
							.update('allowedCommands', message.commands, vscode.ConfigurationTarget.Global);
						break;
=======
>>>>>>> d49397bd
					case "openMcpSettings": {
						const mcpSettingsFilePath = await this.mcpHub?.getMcpSettingsFilePath()
						if (mcpSettingsFilePath) {
							openFile(mcpSettingsFilePath)
						}
						break
					}
					case "restartMcpServer": {
						try {
							await this.mcpHub?.restartConnection(message.text!)
						} catch (error) {
							console.error(`Failed to retry connection for ${message.text}:`, error)
						}
						break
					}
					// Add more switch case statements here as more webview message commands
					// are created within the webview context (i.e. inside media/main.js)
					case "playSound":
						if (message.audioType) {
							const soundPath = path.join(this.context.extensionPath, "audio", `${message.audioType}.wav`)
							playSound(soundPath)
						}
						break
					case "soundEnabled":
						const soundEnabled = message.bool ?? true
						await this.updateGlobalState("soundEnabled", soundEnabled)
						setSoundEnabled(soundEnabled)  // Add this line to update the sound utility
						await this.postStateToWebview()
						break
					case "diffEnabled":
						const diffEnabled = message.bool ?? true
						await this.updateGlobalState("diffEnabled", diffEnabled)
						await this.postStateToWebview()
						break
				}
			},
			null,
			this.disposables,
		)
	}

	async updateCustomInstructions(instructions?: string) {
		// User may be clearing the field
		await this.updateGlobalState("customInstructions", instructions || undefined)
		if (this.cline) {
			this.cline.customInstructions = instructions || undefined
		}
		await this.postStateToWebview()
	}

	// MCP

	async ensureMcpServersDirectoryExists(): Promise<string> {
		const mcpServersDir = path.join(os.homedir(), "Documents", "Cline", "MCP")
		try {
			await fs.mkdir(mcpServersDir, { recursive: true })
		} catch (error) {
			return "~/Documents/Cline/MCP" // in case creating a directory in documents fails for whatever reason (e.g. permissions) - this is fine since this path is only ever used in the system prompt
		}
		return mcpServersDir
	}

	async ensureSettingsDirectoryExists(): Promise<string> {
		const settingsDir = path.join(this.context.globalStorageUri.fsPath, "settings")
		await fs.mkdir(settingsDir, { recursive: true })
		return settingsDir
	}

	// Ollama

	async getOllamaModels(baseUrl?: string) {
		try {
			if (!baseUrl) {
				baseUrl = "http://localhost:11434"
			}
			if (!URL.canParse(baseUrl)) {
				return []
			}
			const response = await axios.get(`${baseUrl}/api/tags`)
			const modelsArray = response.data?.models?.map((model: any) => model.name) || []
			const models = [...new Set<string>(modelsArray)]
			return models
		} catch (error) {
			return []
		}
	}

	// LM Studio

	async getLmStudioModels(baseUrl?: string) {
		try {
			if (!baseUrl) {
				baseUrl = "http://localhost:1234"
			}
			if (!URL.canParse(baseUrl)) {
				return []
			}
			const response = await axios.get(`${baseUrl}/v1/models`)
			const modelsArray = response.data?.data?.map((model: any) => model.id) || []
			const models = [...new Set<string>(modelsArray)]
			return models
		} catch (error) {
			return []
		}
	}

	// OpenRouter

	async handleOpenRouterCallback(code: string) {
		let apiKey: string
		try {
			const response = await axios.post("https://openrouter.ai/api/v1/auth/keys", { code })
			if (response.data && response.data.key) {
				apiKey = response.data.key
			} else {
				throw new Error("Invalid response from OpenRouter API")
			}
		} catch (error) {
			console.error("Error exchanging code for API key:", error)
			throw error
		}

		const openrouter: ApiProvider = "openrouter"
		await this.updateGlobalState("apiProvider", openrouter)
		await this.storeSecret("openRouterApiKey", apiKey)
		await this.postStateToWebview()
		if (this.cline) {
			this.cline.api = buildApiHandler({ apiProvider: openrouter, openRouterApiKey: apiKey })
		}
		// await this.postMessageToWebview({ type: "action", action: "settingsButtonClicked" }) // bad ux if user is on welcome
	}

	private async ensureCacheDirectoryExists(): Promise<string> {
		const cacheDir = path.join(this.context.globalStorageUri.fsPath, "cache")
		await fs.mkdir(cacheDir, { recursive: true })
		return cacheDir
	}

	async readOpenRouterModels(): Promise<Record<string, ModelInfo> | undefined> {
		const openRouterModelsFilePath = path.join(
			await this.ensureCacheDirectoryExists(),
			GlobalFileNames.openRouterModels,
		)
		const fileExists = await fileExistsAtPath(openRouterModelsFilePath)
		if (fileExists) {
			const fileContents = await fs.readFile(openRouterModelsFilePath, "utf8")
			return JSON.parse(fileContents)
		}
		return undefined
	}

	async refreshOpenRouterModels() {
		const openRouterModelsFilePath = path.join(
			await this.ensureCacheDirectoryExists(),
			GlobalFileNames.openRouterModels,
		)

		let models: Record<string, ModelInfo> = {}
		try {
			const response = await axios.get("https://openrouter.ai/api/v1/models")
			/*
			{
				"id": "anthropic/claude-3.5-sonnet",
				"name": "Anthropic: Claude 3.5 Sonnet",
				"created": 1718841600,
				"description": "Claude 3.5 Sonnet delivers better-than-Opus capabilities, faster-than-Sonnet speeds, at the same Sonnet prices. Sonnet is particularly good at:\n\n- Coding: Autonomously writes, edits, and runs code with reasoning and troubleshooting\n- Data science: Augments human data science expertise; navigates unstructured data while using multiple tools for insights\n- Visual processing: excelling at interpreting charts, graphs, and images, accurately transcribing text to derive insights beyond just the text alone\n- Agentic tasks: exceptional tool use, making it great at agentic tasks (i.e. complex, multi-step problem solving tasks that require engaging with other systems)\n\n#multimodal",
				"context_length": 200000,
				"architecture": {
					"modality": "text+image-\u003Etext",
					"tokenizer": "Claude",
					"instruct_type": null
				},
				"pricing": {
					"prompt": "0.000003",
					"completion": "0.000015",
					"image": "0.0048",
					"request": "0"
				},
				"top_provider": {
					"context_length": 200000,
					"max_completion_tokens": 8192,
					"is_moderated": true
				},
				"per_request_limits": null
			},
			*/
			if (response.data?.data) {
				const rawModels = response.data.data
				const parsePrice = (price: any) => {
					if (price) {
						return parseFloat(price) * 1_000_000
					}
					return undefined
				}
				for (const rawModel of rawModels) {
					const modelInfo: ModelInfo = {
						maxTokens: rawModel.top_provider?.max_completion_tokens,
						contextWindow: rawModel.context_length,
						supportsImages: rawModel.architecture?.modality?.includes("image"),
						supportsPromptCache: false,
						inputPrice: parsePrice(rawModel.pricing?.prompt),
						outputPrice: parsePrice(rawModel.pricing?.completion),
						description: rawModel.description,
					}

					switch (rawModel.id) {
						case "anthropic/claude-3.5-sonnet":
						case "anthropic/claude-3.5-sonnet:beta":
							// NOTE: this needs to be synced with api.ts/openrouter default model info
							modelInfo.supportsComputerUse = true
							modelInfo.supportsPromptCache = true
							modelInfo.cacheWritesPrice = 3.75
							modelInfo.cacheReadsPrice = 0.3
							break
						case "anthropic/claude-3.5-sonnet-20240620":
						case "anthropic/claude-3.5-sonnet-20240620:beta":
							modelInfo.supportsPromptCache = true
							modelInfo.cacheWritesPrice = 3.75
							modelInfo.cacheReadsPrice = 0.3
							break
						case "anthropic/claude-3-5-haiku":
						case "anthropic/claude-3-5-haiku:beta":
						case "anthropic/claude-3-5-haiku-20241022":
						case "anthropic/claude-3-5-haiku-20241022:beta":
						case "anthropic/claude-3.5-haiku":
						case "anthropic/claude-3.5-haiku:beta":
						case "anthropic/claude-3.5-haiku-20241022":
						case "anthropic/claude-3.5-haiku-20241022:beta":
							modelInfo.supportsPromptCache = true
							modelInfo.cacheWritesPrice = 1.25
							modelInfo.cacheReadsPrice = 0.1
							break
						case "anthropic/claude-3-opus":
						case "anthropic/claude-3-opus:beta":
							modelInfo.supportsPromptCache = true
							modelInfo.cacheWritesPrice = 18.75
							modelInfo.cacheReadsPrice = 1.5
							break
						case "anthropic/claude-3-haiku":
						case "anthropic/claude-3-haiku:beta":
							modelInfo.supportsPromptCache = true
							modelInfo.cacheWritesPrice = 0.3
							modelInfo.cacheReadsPrice = 0.03
							break
					}

					models[rawModel.id] = modelInfo
				}
			} else {
				console.error("Invalid response from OpenRouter API")
			}
			await fs.writeFile(openRouterModelsFilePath, JSON.stringify(models))
			console.log("OpenRouter models fetched and saved", models)
		} catch (error) {
			console.error("Error fetching OpenRouter models:", error)
		}

		await this.postMessageToWebview({ type: "openRouterModels", openRouterModels: models })
		return models
	}

	// Task history

	async getTaskWithId(id: string): Promise<{
		historyItem: HistoryItem
		taskDirPath: string
		apiConversationHistoryFilePath: string
		uiMessagesFilePath: string
		apiConversationHistory: Anthropic.MessageParam[]
	}> {
		const history = ((await this.getGlobalState("taskHistory")) as HistoryItem[] | undefined) || []
		const historyItem = history.find((item) => item.id === id)
		if (historyItem) {
			const taskDirPath = path.join(this.context.globalStorageUri.fsPath, "tasks", id)
			const apiConversationHistoryFilePath = path.join(taskDirPath, GlobalFileNames.apiConversationHistory)
			const uiMessagesFilePath = path.join(taskDirPath, GlobalFileNames.uiMessages)
			const fileExists = await fileExistsAtPath(apiConversationHistoryFilePath)
			if (fileExists) {
				const apiConversationHistory = JSON.parse(await fs.readFile(apiConversationHistoryFilePath, "utf8"))
				return {
					historyItem,
					taskDirPath,
					apiConversationHistoryFilePath,
					uiMessagesFilePath,
					apiConversationHistory,
				}
			}
		}
		// if we tried to get a task that doesn't exist, remove it from state
		// FIXME: this seems to happen sometimes when the json file doesnt save to disk for some reason
		await this.deleteTaskFromState(id)
		throw new Error("Task not found")
	}

	async showTaskWithId(id: string) {
		if (id !== this.cline?.taskId) {
			// non-current task
			const { historyItem } = await this.getTaskWithId(id)
			await this.initClineWithHistoryItem(historyItem) // clears existing task
		}
		await this.postMessageToWebview({ type: "action", action: "chatButtonClicked" })
	}

	async exportTaskWithId(id: string) {
		const { historyItem, apiConversationHistory } = await this.getTaskWithId(id)
		await downloadTask(historyItem.ts, apiConversationHistory)
	}

	async deleteTaskWithId(id: string) {
		if (id === this.cline?.taskId) {
			await this.clearTask()
		}

		const { taskDirPath, apiConversationHistoryFilePath, uiMessagesFilePath } = await this.getTaskWithId(id)

		await this.deleteTaskFromState(id)

		// Delete the task files
		const apiConversationHistoryFileExists = await fileExistsAtPath(apiConversationHistoryFilePath)
		if (apiConversationHistoryFileExists) {
			await fs.unlink(apiConversationHistoryFilePath)
		}
		const uiMessagesFileExists = await fileExistsAtPath(uiMessagesFilePath)
		if (uiMessagesFileExists) {
			await fs.unlink(uiMessagesFilePath)
		}
		const legacyMessagesFilePath = path.join(taskDirPath, "claude_messages.json")
		if (await fileExistsAtPath(legacyMessagesFilePath)) {
			await fs.unlink(legacyMessagesFilePath)
		}
		await fs.rmdir(taskDirPath) // succeeds if the dir is empty
	}

	async deleteTaskFromState(id: string) {
		// Remove the task from history
		const taskHistory = ((await this.getGlobalState("taskHistory")) as HistoryItem[]) || []
		const updatedTaskHistory = taskHistory.filter((task) => task.id !== id)
		await this.updateGlobalState("taskHistory", updatedTaskHistory)

		// Notify the webview that the task has been deleted
		await this.postStateToWebview()
	}

	async postStateToWebview() {
		const state = await this.getStateToPostToWebview()
		this.postMessageToWebview({ type: "state", state })
	}

	async getStateToPostToWebview() {
		const { 
			apiConfiguration, 
			lastShownAnnouncementId, 
			customInstructions,
			alwaysAllowReadOnly,
			alwaysAllowWrite,
			alwaysAllowExecute,
			alwaysAllowBrowser,
			soundEnabled,
			diffEnabled,
			taskHistory,
		} = await this.getState()
		
		const allowedCommands = vscode.workspace
			.getConfiguration('roo-cline')
			.get<string[]>('allowedCommands') || []

		return {
			version: this.context.extension?.packageJSON?.version ?? "",
			apiConfiguration,
			customInstructions,
			alwaysAllowReadOnly: alwaysAllowReadOnly ?? false,
			alwaysAllowWrite: alwaysAllowWrite ?? false,
			alwaysAllowExecute: alwaysAllowExecute ?? false,
			alwaysAllowBrowser: alwaysAllowBrowser ?? false,
			uriScheme: vscode.env.uriScheme,
			clineMessages: this.cline?.clineMessages || [],
			taskHistory: (taskHistory || [])
				.filter((item) => item.ts && item.task)
				.sort((a, b) => b.ts - a.ts),
			soundEnabled: soundEnabled ?? false,
			diffEnabled: diffEnabled ?? false,
			shouldShowAnnouncement: lastShownAnnouncementId !== this.latestAnnouncementId,
			allowedCommands,
		}
	}

	async clearTask() {
		this.cline?.abortTask()
		this.cline = undefined // removes reference to it, so once promises end it will be garbage collected
	}

	// Caching mechanism to keep track of webview messages + API conversation history per provider instance

	/*
	Now that we use retainContextWhenHidden, we don't have to store a cache of cline messages in the user's state, but we could to reduce memory footprint in long conversations.

	- We have to be careful of what state is shared between ClineProvider instances since there could be multiple instances of the extension running at once. For example when we cached cline messages using the same key, two instances of the extension could end up using the same key and overwriting each other's messages.
	- Some state does need to be shared between the instances, i.e. the API key--however there doesn't seem to be a good way to notfy the other instances that the API key has changed.

	We need to use a unique identifier for each ClineProvider instance's message cache since we could be running several instances of the extension outside of just the sidebar i.e. in editor panels.

	// conversation history to send in API requests

	/*
	It seems that some API messages do not comply with vscode state requirements. Either the Anthropic library is manipulating these values somehow in the backend in a way thats creating cyclic references, or the API returns a function or a Symbol as part of the message content.
	VSCode docs about state: "The value must be JSON-stringifyable ... value — A value. MUST not contain cyclic references."
	For now we'll store the conversation history in memory, and if we need to store in state directly we'd need to do a manual conversion to ensure proper json stringification.
	*/

	// getApiConversationHistory(): Anthropic.MessageParam[] {
	// 	// const history = (await this.getGlobalState(
	// 	// 	this.getApiConversationHistoryStateKey()
	// 	// )) as Anthropic.MessageParam[]
	// 	// return history || []
	// 	return this.apiConversationHistory
	// }

	// setApiConversationHistory(history: Anthropic.MessageParam[] | undefined) {
	// 	// await this.updateGlobalState(this.getApiConversationHistoryStateKey(), history)
	// 	this.apiConversationHistory = history || []
	// }

	// addMessageToApiConversationHistory(message: Anthropic.MessageParam): Anthropic.MessageParam[] {
	// 	// const history = await this.getApiConversationHistory()
	// 	// history.push(message)
	// 	// await this.setApiConversationHistory(history)
	// 	// return history
	// 	this.apiConversationHistory.push(message)
	// 	return this.apiConversationHistory
	// }

	/*
	Storage
	https://dev.to/kompotkot/how-to-use-secretstorage-in-your-vscode-extensions-2hco
	https://www.eliostruyf.com/devhack-code-extension-storage-options/
	*/

	async getState() {
		const [
			storedApiProvider,
			apiModelId,
			apiKey,
			openRouterApiKey,
			awsAccessKey,
			awsSecretKey,
			awsSessionToken,
			awsRegion,
			awsUseCrossRegionInference,
			vertexProjectId,
			vertexRegion,
			openAiBaseUrl,
			openAiApiKey,
			openAiModelId,
			ollamaModelId,
			ollamaBaseUrl,
			lmStudioModelId,
			lmStudioBaseUrl,
			anthropicBaseUrl,
			geminiApiKey,
			openAiNativeApiKey,
			azureApiVersion,
			openRouterModelId,
			openRouterModelInfo,
			openRouterUseMiddleOutTransform,
			lastShownAnnouncementId,
			customInstructions,
			alwaysAllowReadOnly,
			alwaysAllowWrite,
			alwaysAllowExecute,
			alwaysAllowBrowser,
			taskHistory,
			allowedCommands,
			soundEnabled,
			diffEnabled,
		] = await Promise.all([
			this.getGlobalState("apiProvider") as Promise<ApiProvider | undefined>,
			this.getGlobalState("apiModelId") as Promise<string | undefined>,
			this.getSecret("apiKey") as Promise<string | undefined>,
			this.getSecret("openRouterApiKey") as Promise<string | undefined>,
			this.getSecret("awsAccessKey") as Promise<string | undefined>,
			this.getSecret("awsSecretKey") as Promise<string | undefined>,
			this.getSecret("awsSessionToken") as Promise<string | undefined>,
			this.getGlobalState("awsRegion") as Promise<string | undefined>,
			this.getGlobalState("awsUseCrossRegionInference") as Promise<boolean | undefined>,
			this.getGlobalState("vertexProjectId") as Promise<string | undefined>,
			this.getGlobalState("vertexRegion") as Promise<string | undefined>,
			this.getGlobalState("openAiBaseUrl") as Promise<string | undefined>,
			this.getSecret("openAiApiKey") as Promise<string | undefined>,
			this.getGlobalState("openAiModelId") as Promise<string | undefined>,
			this.getGlobalState("ollamaModelId") as Promise<string | undefined>,
			this.getGlobalState("ollamaBaseUrl") as Promise<string | undefined>,
			this.getGlobalState("lmStudioModelId") as Promise<string | undefined>,
			this.getGlobalState("lmStudioBaseUrl") as Promise<string | undefined>,
			this.getGlobalState("anthropicBaseUrl") as Promise<string | undefined>,
			this.getSecret("geminiApiKey") as Promise<string | undefined>,
			this.getSecret("openAiNativeApiKey") as Promise<string | undefined>,
			this.getGlobalState("azureApiVersion") as Promise<string | undefined>,
			this.getGlobalState("openRouterModelId") as Promise<string | undefined>,
			this.getGlobalState("openRouterModelInfo") as Promise<ModelInfo | undefined>,
			this.getGlobalState("openRouterUseMiddleOutTransform") as Promise<boolean | undefined>,
			this.getGlobalState("lastShownAnnouncementId") as Promise<string | undefined>,
			this.getGlobalState("customInstructions") as Promise<string | undefined>,
			this.getGlobalState("alwaysAllowReadOnly") as Promise<boolean | undefined>,
			this.getGlobalState("alwaysAllowWrite") as Promise<boolean | undefined>,
			this.getGlobalState("alwaysAllowExecute") as Promise<boolean | undefined>,
			this.getGlobalState("alwaysAllowBrowser") as Promise<boolean | undefined>,
			this.getGlobalState("taskHistory") as Promise<HistoryItem[] | undefined>,
			this.getGlobalState("allowedCommands") as Promise<string[] | undefined>,
			this.getGlobalState("soundEnabled") as Promise<boolean | undefined>,
			this.getGlobalState("diffEnabled") as Promise<boolean | undefined>,
		])

		let apiProvider: ApiProvider
		if (storedApiProvider) {
			apiProvider = storedApiProvider
		} else {
			// Either new user or legacy user that doesn't have the apiProvider stored in state
			// (If they're using OpenRouter or Bedrock, then apiProvider state will exist)
			if (apiKey) {
				apiProvider = "anthropic"
			} else {
				// New users should default to openrouter
				apiProvider = "openrouter"
			}
		}

		return {
			apiConfiguration: {
				apiProvider,
				apiModelId,
				apiKey,
				openRouterApiKey,
				awsAccessKey,
				awsSecretKey,
				awsSessionToken,
				awsRegion,
				awsUseCrossRegionInference,
				vertexProjectId,
				vertexRegion,
				openAiBaseUrl,
				openAiApiKey,
				openAiModelId,
				ollamaModelId,
				ollamaBaseUrl,
				lmStudioModelId,
				lmStudioBaseUrl,
				anthropicBaseUrl,
				geminiApiKey,
				openAiNativeApiKey,
				azureApiVersion,
				openRouterModelId,
				openRouterModelInfo,
				openRouterUseMiddleOutTransform,
			},
			lastShownAnnouncementId,
			customInstructions,
			alwaysAllowReadOnly: alwaysAllowReadOnly ?? false,
			alwaysAllowWrite: alwaysAllowWrite ?? false,
			alwaysAllowExecute: alwaysAllowExecute ?? false,
			alwaysAllowBrowser: alwaysAllowBrowser ?? false,
			taskHistory,
			allowedCommands,
			soundEnabled,
			diffEnabled,
		}
	}

	async updateTaskHistory(item: HistoryItem): Promise<HistoryItem[]> {
		const history = ((await this.getGlobalState("taskHistory")) as HistoryItem[]) || []
		const existingItemIndex = history.findIndex((h) => h.id === item.id)
		if (existingItemIndex !== -1) {
			history[existingItemIndex] = item
		} else {
			history.push(item)
		}
		await this.updateGlobalState("taskHistory", history)
		return history
	}

	// global

	async updateGlobalState(key: GlobalStateKey, value: any) {
		await this.context.globalState.update(key, value)
	}

	async getGlobalState(key: GlobalStateKey) {
		return await this.context.globalState.get(key)
	}

	// workspace

	private async updateWorkspaceState(key: string, value: any) {
		await this.context.workspaceState.update(key, value)
	}

	private async getWorkspaceState(key: string) {
		return await this.context.workspaceState.get(key)
	}

	// private async clearState() {
	// 	this.context.workspaceState.keys().forEach((key) => {
	// 		this.context.workspaceState.update(key, undefined)
	// 	})
	// 	this.context.globalState.keys().forEach((key) => {
	// 		this.context.globalState.update(key, undefined)
	// 	})
	// 	this.context.secrets.delete("apiKey")
	// }

	// secrets

	private async storeSecret(key: SecretKey, value?: string) {
		if (value) {
			await this.context.secrets.store(key, value)
		} else {
			await this.context.secrets.delete(key)
		}
	}

	private async getSecret(key: SecretKey) {
		return await this.context.secrets.get(key)
	}

	// dev

	async resetState() {
		vscode.window.showInformationMessage("Resetting state...")
		for (const key of this.context.globalState.keys()) {
			await this.context.globalState.update(key, undefined)
		}
		const secretKeys: SecretKey[] = [
			"apiKey",
			"openRouterApiKey",
			"awsAccessKey",
			"awsSecretKey",
			"awsSessionToken",
			"openAiApiKey",
			"geminiApiKey",
			"openAiNativeApiKey",
		]
		for (const key of secretKeys) {
			await this.storeSecret(key, undefined)
		}
		if (this.cline) {
			this.cline.abortTask()
			this.cline = undefined
		}
		vscode.window.showInformationMessage("State reset")
		await this.postStateToWebview()
		await this.postMessageToWebview({ type: "action", action: "chatButtonClicked" })
	}
}<|MERGE_RESOLUTION|>--- conflicted
+++ resolved
@@ -528,16 +528,6 @@
 						}
 
 						break
-<<<<<<< HEAD
-					case "allowedCommands":
-						await this.context.globalState.update('allowedCommands', message.commands);
-						// Also update workspace settings
-						await vscode.workspace
-							.getConfiguration('roo-cline')
-							.update('allowedCommands', message.commands, vscode.ConfigurationTarget.Global);
-						break;
-=======
->>>>>>> d49397bd
 					case "openMcpSettings": {
 						const mcpSettingsFilePath = await this.mcpHub?.getMcpSettingsFilePath()
 						if (mcpSettingsFilePath) {
