--- conflicted
+++ resolved
@@ -68,13 +68,10 @@
 	| "soundEnabled"
 	| "soundVolume"
 	| "diffEnabled"
-<<<<<<< HEAD
 	| "isInteractiveMode"
 	| "browserPort"
-=======
 	| "debugDiffEnabled"
 	| "alwaysAllowMcp"
->>>>>>> eda682cf
 
 export const GlobalFileNames = {
 	apiConversationHistory: "api_conversation_history.json",
@@ -219,47 +216,37 @@
 
 	async initClineWithTask(task?: string, images?: string[]) {
 		await this.clearTask()
-		const {
-			apiConfiguration,
-			customInstructions,
+		const { 
+			apiConfiguration, 
+			customInstructions, 
 			diffEnabled,
-<<<<<<< HEAD
 			isInteractiveMode,
 			browserPort,
-=======
 			debugDiffEnabled,
->>>>>>> eda682cf
 		} = await this.getState()
 
 		this.cline = new Cline(
-			this,
-			apiConfiguration,
-			customInstructions,
+			this, 
+			apiConfiguration, 
+			customInstructions, 
 			diffEnabled,
-<<<<<<< HEAD
+			debugDiffEnabled,
 			isInteractiveMode,
 			browserPort,
 			task, 
-=======
-			debugDiffEnabled,
-			task,
->>>>>>> eda682cf
 			images
 		)
 	}
 
 	async initClineWithHistoryItem(historyItem: HistoryItem) {
 		await this.clearTask()
-		const {
-			apiConfiguration,
-			customInstructions,
+		const { 
+			apiConfiguration, 
+			customInstructions, 
 			diffEnabled,
-<<<<<<< HEAD
+			debugDiffEnabled,
 			isInteractiveMode,
-			browserPort,
-=======
-			debugDiffEnabled,
->>>>>>> eda682cf
+			browserPort
 		} = await this.getState()
 		
 		this.cline = new Cline(
@@ -267,12 +254,9 @@
 			apiConfiguration,
 			customInstructions,
 			diffEnabled,
-<<<<<<< HEAD
+			debugDiffEnabled,
 			isInteractiveMode,
 			browserPort,
-=======
-			debugDiffEnabled,
->>>>>>> eda682cf
 			undefined,
 			undefined,
 			historyItem,
@@ -640,7 +624,6 @@
 						await this.updateGlobalState("diffEnabled", diffEnabled)
 						await this.postStateToWebview()
 						break
-<<<<<<< HEAD
 					case "isInteractiveMode":
 						await this.updateGlobalState("isInteractiveMode", message.bool ?? false)
 						await this.postStateToWebview()
@@ -649,13 +632,11 @@
 						await this.updateGlobalState("browserPort", message.text ?? "7333")
 						await this.postStateToWebview() 
 						break
-=======
 					case "debugDiffEnabled":
 						const debugDiffEnabled = message.bool ?? false
 						await this.updateGlobalState("debugDiffEnabled", debugDiffEnabled)
 						await this.postStateToWebview()
 						break
->>>>>>> eda682cf
 				}
 			},
 			null,
@@ -984,12 +965,9 @@
 			diffEnabled,
 			debugDiffEnabled,
 			taskHistory,
-<<<<<<< HEAD
 			isInteractiveMode,
 			browserPort,
-=======
 			soundVolume,
->>>>>>> eda682cf
 		} = await this.getState()
 		
 		const allowedCommands = vscode.workspace
@@ -1015,12 +993,9 @@
 			debugDiffEnabled: debugDiffEnabled ?? false,
 			shouldShowAnnouncement: lastShownAnnouncementId !== this.latestAnnouncementId,
 			allowedCommands,
-<<<<<<< HEAD
 			isInteractiveMode: isInteractiveMode ?? false,
 			browserPort: browserPort ?? "7333",
-=======
 			soundVolume: soundVolume ?? 0.5,
->>>>>>> eda682cf
 		}
 	}
 
@@ -1113,13 +1088,10 @@
 			allowedCommands,
 			soundEnabled,
 			diffEnabled,
-<<<<<<< HEAD
 			isInteractiveMode,
 			browserPort,
-=======
 			debugDiffEnabled,
 			soundVolume,
->>>>>>> eda682cf
 		] = await Promise.all([
 			this.getGlobalState("apiProvider") as Promise<ApiProvider | undefined>,
 			this.getGlobalState("apiModelId") as Promise<string | undefined>,
@@ -1157,13 +1129,10 @@
 			this.getGlobalState("allowedCommands") as Promise<string[] | undefined>,
 			this.getGlobalState("soundEnabled") as Promise<boolean | undefined>,
 			this.getGlobalState("diffEnabled") as Promise<boolean | undefined>,
-<<<<<<< HEAD
 			this.getGlobalState("isInteractiveMode") as Promise<boolean | undefined>,
-			this.getGlobalState("browserPort") as Promise<string | undefined>
-=======
+			this.getGlobalState("browserPort") as Promise<string | undefined>,
 			this.getGlobalState("debugDiffEnabled") as Promise<boolean | undefined>,
 			this.getGlobalState("soundVolume") as Promise<number | undefined>,
->>>>>>> eda682cf
 		])
 
 		let apiProvider: ApiProvider
@@ -1217,17 +1186,12 @@
 			alwaysAllowMcp: alwaysAllowMcp ?? false,
 			taskHistory,
 			allowedCommands,
-<<<<<<< HEAD
-			soundEnabled,
-			diffEnabled,
 			isInteractiveMode: isInteractiveMode ?? false,
-			browserPort: browserPort ?? "7333"
-=======
+			browserPort: browserPort ?? "7333",
 			soundEnabled: soundEnabled ?? false,
 			diffEnabled: diffEnabled ?? false,
 			debugDiffEnabled: debugDiffEnabled ?? false,
 			soundVolume,
->>>>>>> eda682cf
 		}
 	}
 
