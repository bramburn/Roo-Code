--- conflicted
+++ resolved
@@ -57,17 +57,12 @@
 		setRateLimitSeconds,
 		currentApiConfigName,
 		listApiConfigMeta,
-<<<<<<< HEAD
-		experimentalDiffStrategy,
-		setExperimentalDiffStrategy,
-		keepBrowserOpen,
-		setKeepBrowserOpen,
-=======
 		experiments,
 		setExperimentEnabled,
 		alwaysAllowModeSwitch,
 		setAlwaysAllowModeSwitch,
->>>>>>> 4040e934
+		keepBrowserOpen,
+		setKeepBrowserOpen,
 	} = useExtensionState()
 	const [apiErrorMessage, setApiErrorMessage] = useState<string | undefined>(undefined)
 	const [modelIdErrorMessage, setModelIdErrorMessage] = useState<string | undefined>(undefined)
@@ -108,10 +103,6 @@
 				text: currentApiConfigName,
 				apiConfiguration,
 			})
-<<<<<<< HEAD
-			vscode.postMessage({ type: "experimentalDiffStrategy", bool: experimentalDiffStrategy })
-			vscode.postMessage({ type: "keepBrowserOpen", bool: keepBrowserOpen })
-=======
 
 			vscode.postMessage({
 				type: "updateExperimental",
@@ -119,7 +110,7 @@
 			})
 
 			vscode.postMessage({ type: "alwaysAllowModeSwitch", bool: alwaysAllowModeSwitch })
->>>>>>> 4040e934
+			vscode.postMessage({ type: "keepBrowserOpen", bool: keepBrowserOpen })
 			onDone()
 		}
 	}
